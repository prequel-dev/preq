module github.com/prequel-dev/preq

go 1.24.1

require (
	github.com/Masterminds/semver v1.5.0
	github.com/alecthomas/kong v1.6.0
	github.com/avast/retry-go/v4 v4.6.0
	github.com/golang-jwt/jwt v3.2.2+incompatible
	github.com/jedib0t/go-pretty/v6 v6.6.5
	github.com/posener/complete v1.2.3
	github.com/prequel-dev/prequel-logmatch v0.0.11
	github.com/rs/zerolog v1.34.0
	github.com/willabides/kongplete v0.4.0
	gopkg.in/yaml.v3 v3.0.1
)

require (
	github.com/goccy/go-json v0.10.5 // indirect
	github.com/hashicorp/errwrap v1.1.0 // indirect
	github.com/hashicorp/go-multierror v1.1.1 // indirect
	github.com/icza/backscanner v0.0.0-20241124160932-dff01ac50250 // indirect
	github.com/mattn/go-runewidth v0.0.16 // indirect
	github.com/rivo/uniseg v0.4.7 // indirect
	github.com/riywo/loginshell v0.0.0-20200815045211-7d26008be1ab // indirect
	golang.org/x/term v0.30.0 // indirect
	golang.org/x/text v0.23.0 // indirect
)

require (
	github.com/cqroot/prompt v0.9.4
	github.com/fatih/color v1.18.0
	github.com/prequel-dev/prequel-compiler v0.0.8
	gopkg.in/yaml.v2 v2.4.0
<<<<<<< HEAD
	k8s.io/api v0.33.0
	k8s.io/cli-runtime v0.33.0
	k8s.io/client-go v0.33.0
	k8s.io/kubectl v0.33.0
=======
>>>>>>> d3eb83ea
)

require (
	github.com/atotto/clipboard v0.1.4 // indirect
	github.com/aymanbagabas/go-osc52/v2 v2.0.1 // indirect
	github.com/charmbracelet/bubbles v0.16.1 // indirect
	github.com/charmbracelet/bubbletea v0.24.2 // indirect
	github.com/charmbracelet/lipgloss v0.11.0 // indirect
	github.com/charmbracelet/x/ansi v0.1.1 // indirect
	github.com/containerd/console v1.0.4-0.20230313162750-1ae8d489ac81 // indirect
	github.com/cqroot/multichoose v0.1.1 // indirect
	github.com/davecgh/go-spew v1.1.2-0.20180830191138-d8f796af33cc // indirect
	github.com/goccy/go-yaml v1.15.23 // indirect
	github.com/itchyny/gojq v0.12.17 // indirect
	github.com/itchyny/timefmt-go v0.1.6 // indirect
	github.com/kr/pretty v0.3.1 // indirect
	github.com/lucasb-eyer/go-colorful v1.2.0 // indirect
	github.com/mattn/go-colorable v0.1.13 // indirect
	github.com/mattn/go-isatty v0.0.20 // indirect
	github.com/mattn/go-localereader v0.0.1 // indirect
	github.com/muesli/ansi v0.0.0-20211018074035-2e021307bc4b // indirect
	github.com/muesli/cancelreader v0.2.2 // indirect
	github.com/muesli/reflow v0.3.0 // indirect
	github.com/muesli/termenv v0.15.2 // indirect
	github.com/philhofer/fwd v1.1.3-0.20240916144458-20a13a1f6b7c // indirect
	github.com/pmezard/go-difflib v1.0.1-0.20181226105442-5d4384ee4fb2 // indirect
	github.com/rogpeppe/go-internal v1.13.1 // indirect
	github.com/stretchr/testify v1.10.0 // indirect
	github.com/tinylib/msgp v1.2.5 // indirect
	golang.org/x/sync v0.12.0 // indirect
	golang.org/x/sys v0.31.0 // indirect
<<<<<<< HEAD
	golang.org/x/time v0.9.0 // indirect
	google.golang.org/protobuf v1.36.5 // indirect
	gopkg.in/evanphx/json-patch.v4 v4.12.0 // indirect
	gopkg.in/inf.v0 v0.9.1 // indirect
	k8s.io/apimachinery v0.33.0 // indirect
	k8s.io/component-base v0.33.0 // indirect
	k8s.io/klog/v2 v2.130.1 // indirect
	k8s.io/kube-openapi v0.0.0-20250318190949-c8a335a9a2ff // indirect
	k8s.io/utils v0.0.0-20241104100929-3ea5e8cea738 // indirect
	sigs.k8s.io/json v0.0.0-20241010143419-9aa6b5e7a4b3 // indirect
	sigs.k8s.io/kustomize/api v0.19.0 // indirect
	sigs.k8s.io/kustomize/kyaml v0.19.0 // indirect
	sigs.k8s.io/randfill v1.0.0 // indirect
	sigs.k8s.io/structured-merge-diff/v4 v4.6.0 // indirect
	sigs.k8s.io/yaml v1.4.0 // indirect
=======
	gopkg.in/check.v1 v1.0.0-20201130134442-10cb98267c6c // indirect
>>>>>>> d3eb83ea
)<|MERGE_RESOLUTION|>--- conflicted
+++ resolved
@@ -32,13 +32,10 @@
 	github.com/fatih/color v1.18.0
 	github.com/prequel-dev/prequel-compiler v0.0.8
 	gopkg.in/yaml.v2 v2.4.0
-<<<<<<< HEAD
 	k8s.io/api v0.33.0
 	k8s.io/cli-runtime v0.33.0
 	k8s.io/client-go v0.33.0
 	k8s.io/kubectl v0.33.0
-=======
->>>>>>> d3eb83ea
 )
 
 require (
@@ -70,7 +67,6 @@
 	github.com/tinylib/msgp v1.2.5 // indirect
 	golang.org/x/sync v0.12.0 // indirect
 	golang.org/x/sys v0.31.0 // indirect
-<<<<<<< HEAD
 	golang.org/x/time v0.9.0 // indirect
 	google.golang.org/protobuf v1.36.5 // indirect
 	gopkg.in/evanphx/json-patch.v4 v4.12.0 // indirect
@@ -86,7 +82,5 @@
 	sigs.k8s.io/randfill v1.0.0 // indirect
 	sigs.k8s.io/structured-merge-diff/v4 v4.6.0 // indirect
 	sigs.k8s.io/yaml v1.4.0 // indirect
-=======
 	gopkg.in/check.v1 v1.0.0-20201130134442-10cb98267c6c // indirect
->>>>>>> d3eb83ea
 )